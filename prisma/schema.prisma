generator client {
  provider = "prisma-client-js"
}

datasource db {
  provider  = "postgresql"
  url       = env("DATABASE_URL")
  directUrl = env("DIRECT_URL")
}

model User {
  id               String                @id @default(cuid())
  clerkId          String                @unique
  email            String                @unique
  firstName        String?
  lastName         String?
  profileImage     String?
  createdAt        DateTime              @default(now())
  updatedAt        DateTime              @updatedAt
  deletedAt        DateTime?
  role             UserRole              @default(INTERVIEWER)
  geminiApiLogs    GeminiApiLog[]
  interviewNotes   InterviewNote[]
  interviews       Interview[]
  jobDescriptions  JobDescription[]
  practiceSessions PracticeSession[]
  skillAssessments UserSkillAssessment[]

  @@index([clerkId])
  @@index([email])
  @@index([role])
  @@index([deletedAt])
  @@map("users")
}

model JobDescription {
  id           String         @id @default(cuid())
  title        String
  company      String?
  description  String
  requirements String[]
  focusAreas   String[]
  isTemplate   Boolean        @default(false)
  userId       String?
  createdAt    DateTime       @default(now())
  updatedAt    DateTime       @updatedAt
  deletedAt    DateTime?
  companyName  String?
  difficulty   Difficulty     @default(MEDIUM)
  archetypeId  String?
  interviews   Interview[]
  archetype    RoleArchetype? @relation(fields: [archetypeId], references: [id])
  user         User?          @relation(fields: [userId], references: [id])

  @@index([userId])
  @@index([isTemplate])
  @@index([archetypeId])
  @@index([deletedAt])
  @@map("job_descriptions")
}

model Interview {
  id                   String                @id @default(cuid())
  userId               String
  jobDescriptionId     String
  status               InterviewStatus       @default(SCHEDULED)
  scheduledAt          DateTime?
  startedAt            DateTime?
  completedAt          DateTime?
  duration             Int?
  geminiSessionId      String?
  notes                String?
  createdAt            DateTime              @default(now())
  updatedAt            DateTime              @updatedAt
  deletedAt            DateTime?
  endedAt              DateTime?
  geminiConfig         String?
  focusDomainId        String?
  practiceSessionId    String?
  interview_case_id    String?
  assessment           Assessment?
  interviewNotes       InterviewNote[]
  interviewSkills      InterviewSkill[]
  focusDomain          SkillDomain?          @relation(fields: [focusDomainId], references: [id])
  jobDescription       JobDescription        @relation(fields: [jobDescriptionId], references: [id])
  practiceSession      PracticeSession?      @relation(fields: [practiceSessionId], references: [id])
  user                 User                  @relation(fields: [userId], references: [id])
  mediaRecordings      MediaRecording[]
  questions            Question[]
  userSkillAssessments UserSkillAssessment[]

  @@index([userId])
  @@index([jobDescriptionId])
  @@index([practiceSessionId])
  @@index([focusDomainId])
  @@index([status])
  @@index([scheduledAt])
  @@index([deletedAt])
  @@index([interview_case_id])
  @@map("interviews")
}

model Question {
  id                 String       @id @default(cuid())
  interviewId        String
  questionText       String
  questionType       QuestionType @default(TECHNICAL)
  difficulty         Difficulty   @default(MEDIUM)
  expectedAnswer     String?
  userAnswer         String?
  orderIndex         Int
  timeAsked          DateTime?
  timeAnswered       DateTime?
  createdAt          DateTime     @default(now())
  updatedAt          DateTime     @updatedAt
  evaluationCriteria String?
  followUpQuestions  String?
  timeAllocation     Int?
  interview          Interview    @relation(fields: [interviewId], references: [id], onDelete: Cascade)

  @@index([interviewId])
  @@index([questionType])
  @@index([orderIndex])
  @@map("questions")
}

model Assessment {
  id                   String    @id @default(cuid())
  interviewId          String    @unique
  overallScore         Int
  technicalScore       Int
  communicationScore   Int
  problemSolvingScore  Int
  strengthsAnalysis    String
  improvementAreas     String
  detailedFeedback     String
  recommendedNextSteps String
  createdAt            DateTime  @default(now())
  updatedAt            DateTime  @updatedAt
  interview            Interview @relation(fields: [interviewId], references: [id], onDelete: Cascade)

  @@index([interviewId])
  @@index([overallScore])
  @@map("assessments")
}

model MediaRecording {
  id                  String              @id @default(cuid())
  interviewId         String
  recordingType       RecordingType       @default(SCREEN_AND_AUDIO)
  filePath            String
  fileSize            BigInt
  duration            Int?
  uploadStatus        UploadStatus        @default(UPLOADING)
  transcriptionStatus TranscriptionStatus @default(PENDING)
  transcriptionText   String?
  createdAt           DateTime            @default(now())
  updatedAt           DateTime            @updatedAt
  interview           Interview           @relation(fields: [interviewId], references: [id], onDelete: Cascade)

  @@index([interviewId])
  @@index([uploadStatus])
  @@index([transcriptionStatus])
  @@map("media_recordings")
}

model InterviewNote {
  id          String    @id @default(cuid())
  interviewId String
  userId      String
  content     String
  timestamp   DateTime
  positionX   Float?
  positionY   Float?
  createdAt   DateTime  @default(now())
  updatedAt   DateTime  @updatedAt
  interview   Interview @relation(fields: [interviewId], references: [id], onDelete: Cascade)
  user        User      @relation(fields: [userId], references: [id])

  @@index([interviewId])
  @@index([userId])
  @@index([timestamp])
  @@map("interview_notes")
}

model RoleArchetype {
  id                String             @id @default(cuid())
  name              String             @unique
  description       String
  createdAt         DateTime           @default(now())
  updatedAt         DateTime           @updatedAt
  deletedAt         DateTime?
  simpleId          Int?               @unique @map("simple_id")
  jobDescriptions   JobDescription[]
  practiceSessions  PracticeSession[]
  roleSkillMappings RoleSkillMapping[]
  roles             Role[]

  @@index([name])
  @@index([deletedAt])
  @@map("role_archetypes")
}

model Role {
  id          String        @id @default(cuid())
  title       String
  archetypeId String
  createdAt   DateTime      @default(now())
  updatedAt   DateTime      @updatedAt
  deletedAt   DateTime?
  archetype   RoleArchetype @relation(fields: [archetypeId], references: [id], onDelete: Cascade)

  @@unique([archetypeId, title])
  @@index([archetypeId])
  @@index([deletedAt])
  @@map("roles")
}

model SkillDomain {
  id         String      @id @default(cuid())
  name       String      @unique
  order      Int
  createdAt  DateTime    @default(now())
  updatedAt  DateTime    @updatedAt
  deletedAt  DateTime?
  interviews Interview[]
  skills     Skill[]

  @@index([name])
  @@index([order])
  @@index([deletedAt])
  @@map("skill_domains")
}

model Skill {
  id                   String                @id @default(cuid())
  name                 String
  createdAt            DateTime              @default(now())
  updatedAt            DateTime              @updatedAt
  deletedAt            DateTime?
  domainId             String
  interviewSkills      InterviewSkill[]
  roleSkillMappings    RoleSkillMapping[]
  skillLevels          SkillLevel[]
  domain               SkillDomain           @relation(fields: [domainId], references: [id], onDelete: Cascade)
  userSkillAssessments UserSkillAssessment[]

  @@unique([domainId, name])
  @@index([domainId])
  @@index([deletedAt])
  @@map("skills")
}

model SkillLevel {
  id                  String    @id @default(cuid())
  skillId             String
  level               Int
  levelName           String
  generalDescription  String
  observableBehaviors String
  exampleResponses    String
  commonMistakes      String
  createdAt           DateTime  @default(now())
  updatedAt           DateTime  @updatedAt
  deletedAt           DateTime?
  skill               Skill     @relation(fields: [skillId], references: [id], onDelete: Cascade)

  @@unique([skillId, level])
  @@index([skillId])
  @@index([level])
  @@index([deletedAt])
  @@map("skill_levels")
}

model RoleSkillMapping {
  id          String          @id @default(cuid())
  archetypeId String
  skillId     String
  importance  SkillImportance
  createdAt   DateTime        @default(now())
  updatedAt   DateTime        @updatedAt
  deletedAt   DateTime?
  archetype   RoleArchetype   @relation(fields: [archetypeId], references: [id], onDelete: Cascade)
  skill       Skill           @relation(fields: [skillId], references: [id], onDelete: Cascade)

  @@unique([archetypeId, skillId])
  @@index([archetypeId])
  @@index([skillId])
  @@index([importance])
  @@index([deletedAt])
  @@map("role_skill_mappings")
}

model InterviewSkill {
  id          String    @id @default(cuid())
  interviewId String
  skillId     String
  isSelected  Boolean   @default(true)
  createdAt   DateTime  @default(now())
  updatedAt   DateTime  @updatedAt
  deletedAt   DateTime?
  interview   Interview @relation(fields: [interviewId], references: [id], onDelete: Cascade)
  skill       Skill     @relation(fields: [skillId], references: [id], onDelete: Cascade)

  @@unique([interviewId, skillId])
  @@index([interviewId])
  @@index([skillId])
  @@index([deletedAt])
  @@map("interview_skills")
}

model UserSkillAssessment {
  id             String     @id @default(cuid())
  userId         String
  skillId        String
  currentLevel   Int?
  assessmentDate DateTime   @default(now())
  interviewId    String?
  createdAt      DateTime   @default(now())
  updatedAt      DateTime   @updatedAt
  deletedAt      DateTime?
  interview      Interview? @relation(fields: [interviewId], references: [id])
  skill          Skill      @relation(fields: [skillId], references: [id], onDelete: Cascade)
  user           User       @relation(fields: [userId], references: [id], onDelete: Cascade)

  @@unique([userId, skillId, interviewId])
  @@index([userId])
  @@index([skillId])
  @@index([interviewId])
  @@index([currentLevel])
  @@index([deletedAt])
  @@map("user_skill_assessments")
}

model PracticeSession {
  id                  String          @id @default(cuid())
  userId              String
  sessionType         String
  jobTitle            String?
  company             String?
  team                String?
  experience          String?
  archetypeId         String?
  requirements        String[]        @default([])
  focusAreas          String[]        @default([])
  difficulty          String?
  extractedInfo       Json?
  originalDescription String?
  createdAt           DateTime        @default(now())
  expiresAt           DateTime
  geminiApiLogs       GeminiApiLog[]
  interviewCases      InterviewCase[]
  interviews          Interview[]
  archetype           RoleArchetype?  @relation(fields: [archetypeId], references: [id])
  user                User            @relation(fields: [userId], references: [id])

  @@index([userId])
  @@index([sessionType])
  @@index([archetypeId])
  @@index([expiresAt])
  @@map("practice_sessions")
}

model InterviewCase {
  id                String          @id @default(cuid())
  practiceSessionId String
  caseTitle         String
  caseContext       String
  caseData          Json
  totalDuration     Int
  createdAt         DateTime        @default(now())
  caseQuestions     CaseQuestion[]
  practiceSession   PracticeSession @relation(fields: [practiceSessionId], references: [id], map: "interview_cases_practicesessionid_fkey")

  @@index([practiceSessionId], map: "interview_cases_practicesessionid_idx")
  @@map("interview_cases")
}

model CaseQuestion {
  id                String        @id @default(cuid())
  interviewCaseId   String
  questionText      String
  questionContext   String?
  skillsToEvaluate  String[]      @default([])
  followUpQuestions Json
  orderIndex        Int
  interviewCase     InterviewCase @relation(fields: [interviewCaseId], references: [id], onDelete: Cascade, map: "case_questions_interviewcaseid_fkey")

  @@index([interviewCaseId], map: "case_questions_interviewcaseid_idx")
  @@index([orderIndex], map: "case_questions_orderindex_idx")
  @@map("case_questions")
}

model GeminiApiLog {
  id              String           @id @default(dbgenerated("(gen_random_uuid())::text"))
  timestamp       DateTime         @default(now()) @db.Timestamptz(6)
  userId          String?
  sessionId       String?
  endpoint        String
  prompt          String
  promptLength    Int
  response        Json?
  responseTime    Int?
  jobTitle        String?
  company         String?
  skills          String[]
  modelUsed       String
  success         Boolean
  errorMessage    String?
  metadata        Json?
  createdAt       DateTime         @default(now()) @db.Timestamptz(6)
  updatedAt       DateTime         @default(now()) @db.Timestamptz(6)
  practiceSession PracticeSession? @relation(fields: [sessionId], references: [id], onUpdate: NoAction)
  user            User?            @relation(fields: [userId], references: [id], onUpdate: NoAction)

  @@index([endpoint], map: "idx_gemini_api_logs_endpoint")
  @@index([sessionId], map: "idx_gemini_api_logs_sessionid")
  @@index([timestamp], map: "idx_gemini_api_logs_timestamp")
  @@index([userId], map: "idx_gemini_api_logs_userid")
  @@map("gemini_api_logs")
}

enum InterviewStatus {
  SCHEDULED
  IN_PROGRESS
  COMPLETED
  CANCELLED
}

enum QuestionType {
  TECHNICAL
  BEHAVIORAL
  CASE_STUDY
  PROBLEM_SOLVING
  SYSTEM_DESIGN
}

enum SessionType {
  JOB_DESCRIPTION
  ROLE_SELECTION
}

enum Difficulty {
  EASY
  MEDIUM
  HARD
  JUNIOR
  SENIOR
}

enum RecordingType {
  SCREEN
  AUDIO
  SCREEN_AND_AUDIO
}

enum UploadStatus {
  UPLOADING
  COMPLETED
  FAILED
}

enum TranscriptionStatus {
  PENDING
  IN_PROGRESS
  COMPLETED
  FAILED
}

enum UserRole {
  ADMIN
  INTERVIEWER
}

enum SkillImportance {
  LOW
  MEDIUM
  HIGH
<<<<<<< HEAD
}

model GeminiApiLog {
  id            String   @id @default(cuid())
  timestamp     DateTime @default(now())
  
  // Core tracking fields
  userId        String?
  sessionId     String?
  endpoint      String   // 'analyzeJobDescription' or 'generateCase'
  
  // Request/Response data
  prompt        String   @db.Text
  promptLength  Int
  response      Json?
  responseTime  Int?
  
  // Metadata
  jobTitle      String?
  company       String?
  skills        String[]
  modelUsed     String
  success       Boolean
  errorMessage  String?   @db.Text
  metadata      Json?
  
  // Relations
  user          User?           @relation(fields: [userId], references: [id])
  practiceSession PracticeSession? @relation(fields: [sessionId], references: [id])
  
  @@index([userId])
  @@index([sessionId])
  @@index([timestamp])
  @@index([endpoint])
  @@map("gemini_api_logs")
=======
>>>>>>> 8915d188
}<|MERGE_RESOLUTION|>--- conflicted
+++ resolved
@@ -476,42 +476,4 @@
   LOW
   MEDIUM
   HIGH
-<<<<<<< HEAD
-}
-
-model GeminiApiLog {
-  id            String   @id @default(cuid())
-  timestamp     DateTime @default(now())
-  
-  // Core tracking fields
-  userId        String?
-  sessionId     String?
-  endpoint      String   // 'analyzeJobDescription' or 'generateCase'
-  
-  // Request/Response data
-  prompt        String   @db.Text
-  promptLength  Int
-  response      Json?
-  responseTime  Int?
-  
-  // Metadata
-  jobTitle      String?
-  company       String?
-  skills        String[]
-  modelUsed     String
-  success       Boolean
-  errorMessage  String?   @db.Text
-  metadata      Json?
-  
-  // Relations
-  user          User?           @relation(fields: [userId], references: [id])
-  practiceSession PracticeSession? @relation(fields: [sessionId], references: [id])
-  
-  @@index([userId])
-  @@index([sessionId])
-  @@index([timestamp])
-  @@index([endpoint])
-  @@map("gemini_api_logs")
-=======
->>>>>>> 8915d188
 }