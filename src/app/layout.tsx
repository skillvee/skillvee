--- conflicted
+++ resolved
@@ -72,10 +72,7 @@
           },
         },
       }}
-<<<<<<< HEAD
-=======
       publishableKey={process.env.NEXT_PUBLIC_CLERK_PUBLISHABLE_KEY!}
->>>>>>> fae95a31
     >
       <html lang="en">
         <body>
