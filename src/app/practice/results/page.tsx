"use client";

<<<<<<< HEAD
import { useState, useEffect, useRef } from "react";
=======
import { useState, useEffect, Suspense } from "react";
>>>>>>> fae95a31
import { useRouter, useSearchParams } from "next/navigation";
import { useUser } from "@clerk/nextjs";
import { Button } from "~/components/ui/button";
import { Card, CardContent } from "~/components/ui/card";
import { Checkbox } from "~/components/ui/checkbox";
import { api } from "~/trpc/react";
import { 
  Briefcase, 
  Building, 
  Users, 
  Calendar,
  Play
} from "lucide-react";
import { generateInterviewCategories, type InterviewCategory, type ArchetypeWithSkills } from "~/server/api/utils/interview-categories";

function PracticeResultsContent() {
  const router = useRouter();
  const searchParams = useSearchParams();
  const { user, isLoaded } = useUser();
  const [selectedCategory, setSelectedCategory] = useState<string>('');
  const [selectedItems, setSelectedItems] = useState<{[key: string]: string[]}>({});
  const [createdSessionId, setCreatedSessionId] = useState<string | null>(null);
  const [isCreatingSession, setIsCreatingSession] = useState(false);
  const sessionCreationRef = useRef(false);

  // Get params from URL
  const sessionId = searchParams.get('sessionId');
  const isCreating = searchParams.get('creating') === 'true';
  const creationType = searchParams.get('type'); // 'job' or 'role'
  const description = searchParams.get('description');
  const role = searchParams.get('role');

  // tRPC mutations for creating sessions
  const analyzeJobDescription = api.practice.analyzeJobDescription.useMutation();
  const selectRole = api.practice.selectRole.useMutation();
  const createInterviewCase = api.practice.createInterviewCase.useMutation();

  // Load session data (either existing or newly created)
  const activeSessionId = createdSessionId || sessionId;
  const { data: session, isLoading: sessionLoading, error: sessionError } = api.practice.getSession.useQuery(
    { sessionId: activeSessionId! },
    { enabled: !!activeSessionId }
  );

  // Redirect to sign-in if not authenticated
  useEffect(() => {
    if (isLoaded && !user) {
      router.push('/sign-in?redirect_url=%2Fpractice%2Fresults');
    }
  }, [isLoaded, user, router]);

  // Handle session creation when in creating mode (with debouncing)
  useEffect(() => {
    const createSession = async () => {
      if (!isCreating || !user || sessionCreationRef.current || isCreatingSession || createdSessionId) return;

      // Prevent multiple simultaneous calls
      sessionCreationRef.current = true;
      setIsCreatingSession(true);

      try {
        let result;
        if (creationType === 'job' && description) {
          result = await analyzeJobDescription.mutateAsync({
            description: decodeURIComponent(description),
          });
        } else if (creationType === 'role' && role) {
          result = await selectRole.mutateAsync({
            role: decodeURIComponent(role),
          });
        }

        if (result?.sessionId) {
          setCreatedSessionId(result.sessionId);
          // Update URL to remove creating params and add sessionId
          router.replace(`/practice/results?sessionId=${result.sessionId}`);
        }
      } catch (error) {
        console.error('Failed to create session:', error);
        // Redirect back to practice page on error
        router.push('/practice');
      } finally {
        setIsCreatingSession(false);
      }
    };

    // Only run once when the component mounts in creating mode
    if (isCreating && user && !sessionCreationRef.current && !createdSessionId) {
      createSession();
    }
  }, [isCreating, creationType, description, role, user, createdSessionId]);

  // Reset ref when not in creating mode
  useEffect(() => {
    if (!isCreating) {
      sessionCreationRef.current = false;
    }
  }, [isCreating]);

  // Redirect to practice page if no session ID and not creating
  useEffect(() => {
    if (!sessionId && !isCreating) {
      router.push('/practice');
    }
  }, [sessionId, isCreating, router]);

  // Generate dynamic interview categories from archetype data
  const interviewCategories: InterviewCategory[] = generateInterviewCategories(
    session?.archetype as ArchetypeWithSkills | null
  );

  // Auto-select first category when categories are loaded
  useEffect(() => {
    if (session?.archetype && interviewCategories.length > 0) {
      const firstCategory = interviewCategories[0];
      if (firstCategory) {
        setSelectedCategory(firstCategory.id);
        
        // Initialize selectedItems for first category if it has items
        if (firstCategory.items && firstCategory.items.length > 0) {
          const firstItem = firstCategory.items[0];
          if (firstItem) {
            setSelectedItems(prev => ({
              ...prev,
              [firstCategory.id]: [firstItem] // Select first item by default
            }));
          }
        }
      }
    }
  }, [session?.archetype]);

  // Show creating state when session is being created (but only if no session created yet)
  if (isCreating && !createdSessionId) {
    const isJob = creationType === 'job';
    return (
      <div className="min-h-screen bg-gray-50 flex items-center justify-center">
        <div className="text-center max-w-md mx-auto p-6">
          <div className="animate-spin rounded-full h-32 w-32 border-b-2 border-blue-600 mx-auto"></div>
          <h1 className="text-2xl font-bold text-gray-900 mt-6 mb-2">
            Creating Your Interview Session
          </h1>
          <div className="space-y-2 text-gray-600">
            {isJob ? (
              <>
                <p>• AI is analyzing your job description...</p>
                <p>• Matching to interview archetypes...</p>
                <p>• Customizing questions for your role...</p>
              </>
            ) : (
              <>
                <p>• Setting up {decodeURIComponent(role || '')} interview...</p>
                <p>• Preparing relevant questions...</p>
                <p>• Customizing session content...</p>
              </>
            )}
          </div>
          <p className="text-sm text-blue-600 mt-4">
            This usually takes 3-5 seconds...
          </p>
        </div>
      </div>
    );
  }

  // Show loading state while checking auth or loading session
  if (!isLoaded || sessionLoading) {
    return (
      <div className="min-h-screen bg-gray-50 flex items-center justify-center">
        <div className="text-center">
          <div className="animate-spin rounded-full h-32 w-32 border-b-2 border-blue-600 mx-auto"></div>
          <p className="mt-4 text-gray-600">Loading practice session...</p>
        </div>
      </div>
    );
  }

  // Show error state if session failed to load
  if (sessionError || !session) {
    return (
      <div className="min-h-screen bg-gray-50 flex items-center justify-center">
        <div className="text-center max-w-md mx-auto p-6">
          <div className="text-red-600 text-6xl mb-4">⚠️</div>
          <h1 className="text-2xl font-bold text-gray-900 mb-2">Session Not Found</h1>
          <p className="text-gray-600 mb-6">
            {sessionError?.message || "This practice session has expired or doesn't exist."}
          </p>
          <Button onClick={() => router.push('/practice')} className="bg-blue-600 hover:bg-blue-700">
            Start New Practice Session
          </Button>
        </div>
      </div>
    );
  }

  if (!user) {
    return null;
  }

  // Create role insights from session data
  const roleInsights = [
    { 
      icon: Briefcase, 
      label: "Role", 
      value: session.jobTitle || "Unknown" 
    },
    { 
      icon: Building, 
      label: "Company", 
      value: session.company || "Unknown" 
    },
    { 
      icon: Users, 
      label: "Team", 
      value: session.team || "Unknown" 
    },
    { 
      icon: Calendar, 
      label: "Experience", 
      value: session.experience || "Unknown" 
    }
  ];

  const getPriorityColor = (priority: string) => {
    switch (priority) {
      case 'CRITICAL':
        return 'bg-red-500 text-white';
      case 'RECOMMENDED':
        return 'bg-yellow-500 text-white';
      case 'OPTIONAL':
        return 'bg-green-500 text-white';
      default:
        return 'bg-gray-500 text-white';
    }
  };

  const handleCategorySelect = (categoryId: string) => {
    setSelectedCategory(categoryId);
    // Initialize with at least one item selected if category has items
    if (!selectedItems[categoryId]) {
      const category = interviewCategories.find(cat => cat.id === categoryId);
      if (category?.items && category.items.length > 0) {
        const firstItem = category.items[0];
        if (firstItem) {
          setSelectedItems((prev: {[key: string]: string[]}) => ({
            ...prev,
            [categoryId]: [firstItem] // Select first item by default
          }));
        }
      }
    }
  };

  const handleItemToggle = (categoryId: string, item: string) => {
    setSelectedItems((prev: {[key: string]: string[]}) => {
      const currentItems = prev[categoryId] || [];
      const newItems = currentItems.includes(item)
        ? currentItems.filter(i => i !== item)
        : [...currentItems, item];
      
      // Ensure at least one item is selected
      if (newItems.length === 0) {
        return prev; // Don't allow deselecting all items
      }
      
      return {
        ...prev,
        [categoryId]: newItems
      };
    });
  };

  const calculateDuration = (categoryId: string) => {
    const category = interviewCategories.find(cat => cat.id === categoryId);
    if (!category) return 0;

    if (category.items && category.items.length > 0) {
      const selectedItemsCount = selectedItems[categoryId]?.length || 1;
      return selectedItemsCount * 15; // 15 minutes per selected item
    } else {
      return 38; // Average of 26-50
    }
  };

  const handleStartInterview = async (categoryId: string) => {
    if (!activeSessionId) return;

    const category = interviewCategories.find(cat => cat.id === categoryId);
    if (!category) return;

    // Get selected skills for this category
    const skills = selectedItems[categoryId] || category.items || [];

    if (skills.length === 0) {
      console.error('No skills selected');
      return;
    }

    try {
      // Create interview case with selected skills
      const result = await createInterviewCase.mutateAsync({
        sessionId: activeSessionId,
        domainId: categoryId,
        selectedSkills: skills
      });

      // Navigate to interview page with the case ID
      if (result.caseId) {
        router.push(`/interview/case/${result.caseId}`);
      }
    } catch (error) {
      console.error('Failed to create interview case:', error);
    }
  };


  return (
    <div className="min-h-screen bg-gray-50 p-8">
      <div className="max-w-6xl mx-auto space-y-8">
        {/* Role Insights Section */}
        <div className="bg-blue-50 p-8 rounded-lg">
          <h1 className="text-3xl font-bold text-gray-900 mb-2">Role Insights</h1>
          <p className="text-gray-600 mb-8">Based on your job description and experience analysis</p>
          
          <div className="grid grid-cols-1 md:grid-cols-4 gap-6">
            {roleInsights.map((insight, index) => (
              <div key={index} className="bg-white rounded-lg p-6 text-center shadow-sm">
                <div className="w-14 h-14 bg-blue-100 rounded-full flex items-center justify-center mx-auto mb-4">
                  <insight.icon className="w-7 h-7 text-blue-600" />
                </div>
                <p className="text-sm text-gray-500 mb-2 font-medium">{insight.label}</p>
                <p className="font-semibold text-gray-900 text-lg">{insight.value}</p>
              </div>
            ))}
          </div>
        </div>

        {/* Start Mock Interviews Section */}
        <div>
          <h2 className="text-3xl font-bold text-gray-900 mb-2">Start your mock interviews</h2>
          <p className="text-gray-600 mb-8">
            {session.company 
              ? `To land this role at ${session.company}, you'll need to ace these key interviews. Click any card to begin practicing`
              : `To land this ${session.jobTitle || 'role'}, you'll need to ace these key interviews. Click any card to begin practicing`
            }
          </p>

          <div className="grid grid-cols-1 md:grid-cols-2 lg:grid-cols-4 gap-6">
            {interviewCategories.map((category) => {
              const isSelected = selectedCategory === category.id;
              const Icon = category.icon;

              return (
                <div
                  key={category.id} 
                  className={`relative cursor-pointer bg-white border border-gray-200 transition-all duration-200 hover:shadow-lg rounded-lg ${
                    isSelected ? 'border-blue-500 shadow-lg' : 'hover:border-gray-300'
                  }`}
                  onClick={() => handleCategorySelect(category.id)}
                >
                  {/* Priority Badge */}
                  <div 
                    className={`absolute top-0 right-0 text-xs font-semibold px-3 py-1 ${getPriorityColor(category.priority)} rounded-bl-lg rounded-tr-lg`}
                  >
                    {category.priority}
                  </div>

                  <div className="p-6">
                    <div className="mb-4">
                      <Icon className="w-8 h-8 text-blue-600 mb-3" />
                      <h3 className="font-bold text-gray-900 mb-1 text-lg">{category.title}</h3>
                      <div className="w-8 h-1 bg-blue-600 rounded mb-4"></div>
                    </div>

                    {/* Show details only for selected card */}
                    {isSelected ? (
                      <>
                        {/* Category Items or Duration */}
                        {category.items && category.items.length > 0 ? (
                          <div className="space-y-3 mb-4">
                            {category.items.map((item, index) => {
                              const itemSelected = selectedItems[category.id]?.includes(item) || false;
                              return (
                                <div 
                                  key={index} 
                                  className="flex items-center space-x-2 cursor-pointer"
                                  onClick={(e) => {
                                    e.stopPropagation();
                                    handleItemToggle(category.id, item);
                                  }}
                                >
                                  <Checkbox 
                                    checked={itemSelected}
                                    className="data-[state=checked]:bg-blue-600 data-[state=checked]:text-white pointer-events-none"
                                  />
                                  <span className="text-sm text-gray-900 select-none">
                                    {item}
                                  </span>
                                </div>
                              );
                            })}
                            <p className="text-sm text-gray-500 mt-3 text-center">
                              Duration: {calculateDuration(category.id)} min
                            </p>
                          </div>
                        ) : (
                          <p className="text-sm text-gray-500 mb-6 text-center">{category.duration}</p>
                        )}

                        {/* Action Buttons */}
                        <div className="space-y-2">
                          <Button
                            onClick={() => handleStartInterview(category.id)}
                            disabled={createInterviewCase.isPending}
                            className="w-full flex items-center justify-center gap-2 bg-blue-600 hover:bg-blue-700 text-white disabled:opacity-50"
                          >
                            <Play className="w-4 h-4" />
                            {createInterviewCase.isPending ? 'Creating Case...' : 'Start Interview'}
                          </Button>
                        </div>
                      </>
                    ) : (
                      <p className="text-sm text-gray-500">{category.duration}</p>
                    )}
                  </div>
                </div>
              );
            })}
          </div>
        </div>

      </div>
    </div>
  );
}

export default function PracticeResultsPage() {
  return (
    <Suspense fallback={
      <div className="min-h-screen bg-background flex items-center justify-center">
        <div className="text-center">
          <div className="animate-spin rounded-full h-32 w-32 border-b-2 border-primary mx-auto"></div>
          <p className="mt-4 text-muted-foreground">Loading...</p>
        </div>
      </div>
    }>
      <PracticeResultsContent />
    </Suspense>
  );
}<|MERGE_RESOLUTION|>--- conflicted
+++ resolved
@@ -1,10 +1,6 @@
 "use client";
 
-<<<<<<< HEAD
-import { useState, useEffect, useRef } from "react";
-=======
-import { useState, useEffect, Suspense } from "react";
->>>>>>> fae95a31
+import { useState, useEffect, useRef, Suspense } from "react";
 import { useRouter, useSearchParams } from "next/navigation";
 import { useUser } from "@clerk/nextjs";
 import { Button } from "~/components/ui/button";
