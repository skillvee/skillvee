--- conflicted
+++ resolved
@@ -1,228 +1,10 @@
 import { GoogleGenerativeAI, SchemaType } from "@google/generative-ai";
 import { env } from "~/env";
-import { geminiLogStore } from "./log-store";
-import { geminiDbLogger } from "./gemini-db-logger";
 
 /**
  * Initialize Gemini AI client
  */
 const genAI = new GoogleGenerativeAI(env.GOOGLE_GENERATIVE_AI_API_KEY);
-
-/**
- * Analyze job description for practice sessions using Gemini 2.5 Flash
- */
-export async function analyzePracticeJobDescription(
-  description: string,
-  availableArchetypes: string[] = [],
-  userId?: string,
-  sessionId?: string
-) {
-  const startTime = performance.now();
-  console.log(`[Gemini] Starting job description analysis at ${new Date().toISOString()}`);
-  
-  // Initialize database logging
-  let dbLogId: string | undefined;
-  
-  try {
-    const archetypeList = availableArchetypes.length > 0 
-      ? `\n\nAvailable Role Archetypes to match against:\n${availableArchetypes.map(a => `- ${a}`).join('\n')}`
-      : '';
-
-    const prompt = `Extract information from the job description and return it in this EXACT JSON structure:
-
-{
-  "title": "Job title here",
-  "company": "Company name here (use brand name like 'Meta' not 'Meta Platforms, Inc.')",
-  "team": "Team/department name here or 'Not specified' if not mentioned",
-  "experience": "Use one of: '0-2 years', '3-5 years', '5+ years', or 'Not specified'",
-  "archetype": "Choose from the archetypes list below"
-}
-${archetypeList}
-
-JOB DESCRIPTION STARTS HERE:
-${description}
-JOB DESCRIPTION ENDS HERE
-
-Return ONLY the JSON object with these 5 fields. Do not add any other fields or text.`;
-
-    console.log(`[Gemini] Prompt prepared, length: ${prompt.length} chars`);
-    console.log(`[Gemini] Making API request to Gemini 2.5 Flash`);
-    console.log(`[Gemini] Using API key prefix: ${env.GOOGLE_GENERATIVE_AI_API_KEY.substring(0, 10)}...`);
-    
-    // Log request to database
-    dbLogId = await geminiDbLogger.logRequest({
-      userId,
-      sessionId,
-      endpoint: "analyzeJobDescription",
-      prompt,
-<<<<<<< HEAD
-      modelUsed: "gemini-2.0-flash",
-=======
-      modelUsed: "gemini-flash-latest",
->>>>>>> 8915d188
-      metadata: {
-        descriptionLength: description.length,
-        archetypeCount: availableArchetypes.length,
-      },
-    });
-    
-    const apiStartTime = performance.now();
-    
-<<<<<<< HEAD
-    // Use simpler approach without schema validation
-    const model = genAI.getGenerativeModel({
-      model: "gemini-2.0-flash",
-      generationConfig: {
-        responseMimeType: "application/json",
-        temperature: 0.1,
-        maxOutputTokens: 500, // Reduced since we only need 5 fields
-      },
-    });
-    const response = await model.generateContent(prompt);
-=======
-    // Try a more reliable model and adjust config
-    let response;
-    try {
-      response = await ai.models.generateContent({
-        model: "gemini-flash-latest",
-        contents: [{ role: "user", parts: [{ text: prompt }] }],
-        config: {
-          responseMimeType: "application/json",
-          responseSchema: practiceJobAnalysisSchema,
-          temperature: 0.1, // Slightly higher for better response generation
-          maxOutputTokens: 2000, // More tokens for complex responses
-        },
-      });
-    } catch (schemaError) {
-      console.log(`[Gemini] Schema-based request failed, trying without schema:`, schemaError);
-      // Fallback without schema
-      response = await ai.models.generateContent({
-        model: "gemini-flash-latest",
-        contents: [{ role: "user", parts: [{ text: prompt + "\n\nIMPORTANT: Return only valid JSON, no other text." }] }],
-        config: {
-          temperature: 0.1,
-          maxOutputTokens: 2000,
-        },
-      });
-    }
->>>>>>> 8915d188
-    
-    const apiEndTime = performance.now();
-    console.log(`[Gemini] API response received in ${(apiEndTime - apiStartTime).toFixed(2)}ms`);
-    console.log(`[Gemini] Raw response object:`, response);
-    console.log(`[Gemini] Response object:`, Object.keys(response));
-    console.log(`[Gemini] Response.response exists:`, !!response.response);
-    
-    // Parse the JSON response - Google AI SDK uses response.text() directly
-    let responseText: string | undefined;
-
-    // Try response.text() first (standard Google AI SDK method)
-    if (response.text) {
-      responseText = typeof response.text === 'function' ? response.text() : response.text;
-      console.log(`[Gemini] Using response.text() method`);
-    }
-    // Try response.response.text() as fallback
-    else if (response.response?.text) {
-      responseText = typeof response.response.text === 'function' ? response.response.text() : response.response.text;
-      console.log(`[Gemini] Using response.response.text() path`);
-    }
-    // Try candidates path as last resort
-    else if (response.response?.candidates?.[0]?.content?.parts?.[0]?.text) {
-      responseText = response.response.candidates[0].content.parts[0].text;
-      console.log(`[Gemini] Using candidates path for text`);
-    }
-
-    if (!responseText) {
-      console.error('[Gemini] Failed to extract text from response:', response);
-      throw new Error("Empty response from Gemini API");
-    }
-    
-    console.log(`[Gemini] Response text:`, responseText);
-    console.log(`[Gemini] Parsing response text, length: ${responseText.length} chars`);
-    const parseStartTime = performance.now();
-    const parsedData: unknown = JSON.parse(responseText);
-    const parseEndTime = performance.now();
-    console.log(`[Gemini] JSON parsed in ${(parseEndTime - parseStartTime).toFixed(2)}ms`);
-
-    const totalTime = performance.now() - startTime;
-    console.log(`[Gemini] Total analysis completed in ${totalTime.toFixed(2)}ms`);
-    console.log(`[Gemini] Parsed data:`, JSON.stringify(parsedData, null, 2));
-    
-    // Log successful response to database
-    if (dbLogId) {
-      const responseData = parsedData as any;
-      await geminiDbLogger.logResponse({
-        logId: dbLogId,
-        response: responseData,
-        responseTime: Math.round(totalTime),
-        success: true,
-      });
-    }
-    
-    // Transform the simplified response to match expected format
-    const responseData = parsedData as {
-      title?: string;
-      company?: string;
-      team?: string;
-      experience?: string;
-      archetype?: string;
-    };
-
-    const result = {
-      success: true,
-      data: {
-        title: responseData.title,
-        company: responseData.company,
-        team: responseData.team,
-        experience: responseData.experience,
-        // Map archetype to archetypeMatch for backward compatibility
-        archetypeMatch: responseData.archetype ? {
-          bestMatch: responseData.archetype,
-          confidence: 0.8,
-          reasoning: "Matched from job description"
-        } : undefined,
-        // These fields are no longer extracted by AI - will be populated from database
-        difficulty: "MEDIUM" as const,
-        requirements: [],
-        focusAreas: [],
-        extractedInfo: undefined,
-      },
-    };
-
-    console.log(`[Gemini] Returning result:`, JSON.stringify(result, null, 2));
-    return result;
-  } catch (error) {
-    const totalTime = performance.now() - startTime;
-    console.error(`[Gemini] Error after ${totalTime.toFixed(2)}ms:`, error);
-    
-    // Log error to database
-    if (dbLogId) {
-      await geminiDbLogger.logResponse({
-        logId: dbLogId,
-        responseTime: Math.round(totalTime),
-        success: false,
-        errorMessage: error instanceof Error ? error.message : String(error),
-      });
-    }
-    
-    // Fallback error response
-    return {
-      success: false,
-      error: error instanceof Error ? error.message : "Failed to analyze job description",
-      data: {
-        title: undefined,
-        company: undefined,
-        team: undefined,
-        experience: undefined,
-        difficulty: "MEDIUM" as const,
-        archetypeMatch: undefined,
-        requirements: [],
-        focusAreas: [],
-        extractedInfo: undefined,
-      },
-    };
-  }
-}
 
 /**
  * Create practice session data for role selection (without job description)
@@ -253,388 +35,11 @@
 }
 
 /**
- * Generate interview case based on selected skills
- */
-export async function generateCaseWithGemini(params: {
-  jobTitle: string;
-  company?: string;
-  experience?: string;
-  userId?: string;
-  sessionId?: string;
-  skillRequirements: Array<{
-    skillId: string;
-    skillName: string;
-    targetProficiency: number;
-    observableBehaviors: Array<{
-      level: number;
-      description: string;
-      generalDescription?: string;
-      exampleResponses?: string;
-      commonMistakes?: string;
-    }>;
-  }>;
-}) {
-  const { jobTitle, company, experience, userId, sessionId, skillRequirements } = params;
-  
-  // Initialize database logging
-  let dbLogId: string | undefined;
-  const startTime = Date.now();
-
-  try {
-    // Build skill descriptions for the prompt
-    const skillDescriptions = skillRequirements.map(sr => {
-      const levelDetails = sr.observableBehaviors
-        .map(b => {
-          let levelInfo = `  Level ${b.level}:`;
-          levelInfo += `\n    Observable Behavior: ${b.description}`;
-
-          if (b.generalDescription) {
-            levelInfo += `\n    General Description: ${b.generalDescription}`;
-          }
-          if (b.exampleResponses) {
-            levelInfo += `\n    Example Responses: ${b.exampleResponses}`;
-          }
-          if (b.commonMistakes) {
-            levelInfo += `\n    Common Mistakes: ${b.commonMistakes}`;
-          }
-
-          return levelInfo;
-        })
-        .join('\n\n');
-
-      return `${sr.skillName} (TARGET: Level ${sr.targetProficiency} - ${['', 'Aware', 'Competent', 'Proficient'][sr.targetProficiency] || 'Unknown'}):
-${levelDetails || '  - General proficiency expected'}
-
-  **Note**: Focus questions on Level ${sr.targetProficiency}, but use all levels to understand progression.`;
-    }).join('\n\n');
-
-    const prompt = `You are creating a technical interview case for a ${jobTitle}${company ? ` position at ${company}` : ''}${experience ? ` (${experience} experience)` : ''}.
-
-## Skills to Evaluate
-- Use the provided skills and proficiency levels exactly as given below. Do not invent, rename, merge, or split skills.
-- **IMPORTANT**: All three levels (1, 2, 3) are provided for each skill to give you complete context about the progression, but focus on the TARGET PROFICIENCY LEVEL specified for each skill.
-- Pay special attention to the general descriptions, example responses, and common mistakes for each level to create questions that effectively discriminate between proficiency levels.
-- Design questions that allow candidates to demonstrate the specific behaviors for their target proficiency level while revealing if they are actually at a lower or higher level.
-- Use Level 1 descriptions to understand what basic/inadequate performance looks like
-- Use Level 2 descriptions to understand what competent/expected performance looks like
-- Use Level 3 descriptions to understand what advanced/exceptional performance looks like
-${skillDescriptions}
-
-
-## Main Case Requirements
-1. Base the scenario on the given company, role, experience level (${experience || 'mid-level'}), and team context.
-   - If no company is provided, invent a realistic but generic technology company. Do not reuse real company names.
-   - Adjust the complexity and expectations based on the experience level (${experience || 'not specified'})
-2. Create a detailed business scenario **relevant to the industry and position**.
-3. Include realistic **datasets, tools, or resources** that the candidate would use.
-   - Provide sample data **schemas** and **5–10 example rows** if relevant. Use Markdown tables inside strings.
-4. Make the scenario detailed enough to support 3–5 diverse questions.
-5. The case should be **authentic and practical** for the target role.
-
----
-
-## Question Requirements (each item in "questions")
-1. Provide a **specific sub-context** tied to the main scenario.
-2. Write a **clear, challenging question** that demonstrates **1–3 skills** at the specified target proficiency level.
-   - Questions should be designed to distinguish between levels (e.g., a Level 2 question should reveal if someone is at Level 1, 2, or 3)
-   - Use the example responses and common mistakes to calibrate difficulty appropriately
-3. Tag with the **exact skill numIds and names** from the provided list (see Tagging Rules below).
-4. Each question must be answerable in **5–10 minutes**.
-5. Include **2–4 follow-up questions** that probe different aspects (edge cases, tradeoffs, scaling, communication).
-   - Follow-ups should help identify if the candidate exceeds or falls short of the target proficiency
-6. Vary question types across:
-   - Technical implementation (e.g., coding, SQL),
-   - Analysis & interpretation,
-   - System/design thinking,
-   - Communication & justification.
-7. Progressively **increase complexity** across the sequence.
-8. For technical prompts (e.g., SQL), include enough **context + sample data** so a solution is feasible.
-
----
-
-## Output Format — Return ONLY valid JSON (no Markdown outside strings)
-Return **only** a JSON object in exactly this structure (no extra keys, no missing keys, no comments):
-
-{
-  "title": "Brief case title (e.g., 'Customer Churn Prediction Pipeline')",
-  "context": "2–3 paragraphs (each 120–220 words) describing the detailed business scenario. Include dataset schemas and 5–10 sample rows per table as Markdown tables if useful.",
-  "questions": [
-    {
-      "questionText": "Clear, specific question that tests the skills",
-      "questionContext": "Optional additional context for this question. Keep under 120 words.",
-      "evaluatesSkills": ["<skillNumId> - <Exact Skill Name>", "<skillNumId> - <Exact Skill Name>"],
-      "followUps": [
-        "Follow-up question 1",
-        "Follow-up question 2",
-        "Follow-up question 3"
-      ]
-    }
-  ]
-}
-
----
-
-## Global Constraints
-- Generate **3–5 questions** total.
-- Each question must test **1–3 skills**.
-- Questions should **logically build on each other** when appropriate.
-- Follow-ups must probe **different dimensions** (performance, correctness, design, tradeoffs, communication).
-- Ensure the JSON is **well-formed** and contains **no text before or after** the JSON.
-- Do **not** include code blocks, backticks, headings, or explanations outside the JSON.
-
----
-
-## Tagging Rules for "evaluatesSkills"
-- Use the exact **numId** and **name** from the provided skills list.
-- Format for each entry: **"<numId> - <Exact Skill Name>"**.
-- Do **not** invent skills or modify names.
-- If a required skill is missing from the input, **exclude it** (do not guess).
-
----
-
-## Example (do not copy; follow structure and style)
-{
-  "title": "Group Video Chat Feature Analysis",
-  "context": "You are working as a Data Scientist at Meta. You're analyzing one of the platform's core features - the **one-on-one video calling** system that connects billions of users worldwide through Facebook Messenger. The feature has been a cornerstone of Meta's communication tools for years, enabling friends and family to have face-to-face conversations regardless of physical distance. To help inform strategic decisions about the feature's evolution, you have access to two comprehensive datasets:\\n\\n### Table: \`video_calls\`\\n\\n| Column           | Description                         |\\n|-----------------|-------------------------------------|\\n| caller          | User ID initiating the call         |\\n| recipient       | User ID receiving the call          |\\n| ds              | Date of the call                    |\\n| call_id         | Unique call identifier              |\\n| duration_seconds| Length of the call in seconds       |\\n\\nHere is some example data:\\n\\n| caller | recipient | ds         | call_id | duration_seconds |\\n|--------|-----------|------------|---------|------------------|\\n| 458921 | 672104    | 2023-01-01 | v8k2p9  | 183             |\\n| 458921 | 891345    | 2023-01-01 | m4n7v2  | 472             |\\n| 672104 | 234567    | 2023-01-02 | x9h5j4  | 256             |\\n| 891345 | 345678    | 2023-01-02 | q2w3e4  | 67              |\\n| 345678 | 891345    | 2023-01-03 | t7y8u9  | 124             |\\n| 234567 | 458921    | 2023-01-03 | p3l5k8  | 538             |\\n\\n### Table: \`daily_active_users\`\\n\\n| Column           | Description                               |\\n|-----------------|-------------------------------------------|\\n| user_id         | Unique identifier for the user            |\\n| ds              | Date the user was active/logged in        |\\n| country         | User's country                            |\\n| daily_active_flag| Indicates if user was active that day (1) |\\n\\nBelow you can see an example data:\\n\\n| user_id | ds         | country | daily_active_flag |\\n|---------|-----------|---------|--------------------|\\n| 458921  | 2023-01-01| France  | 1                 |\\n| 672104  | 2023-01-01| France  | 1                 |\\n| 891345  | 2023-01-01| Spain   | 1                 |\\n| 234567  | 2023-01-02| France  | 1                 |\\n| 345678  | 2023-01-02| France  | 1                 |\\n| 458921  | 2023-01-03| France  | 1                 |\\n\\nThe company is considering launching a **group video chat** feature. You'll be using these tables for analysis on user behavior, potential demand, and how to measure success.",
-  "questions": [
-    {
-      "questionText": "Write an SQL query to find the top 5 users by total call duration in January 2023.",
-      "questionContext": "Focus on calls longer than 60 seconds.",
-      "evaluatesSkills": ["101 - Databases & SQL"],
-      "followUps": [
-        "How would you optimize this query for a billion-row table?",
-        "How could you adapt this query for weekly cohorts?",
-        "What indexing strategy might you use?"
-      ]
-    }
-  ]
-}
-`;
-
-    // Log the full prompt being sent to Gemini
-    console.log(`\n${'='.repeat(80)}`);
-    console.log(`[Gemini Case Generation] ${new Date().toISOString()}`);
-    console.log(`${'='.repeat(80)}`);
-    console.log(`[Job Title]: ${jobTitle}`);
-    console.log(`[Company]: ${company || 'Not specified'}`);
-    console.log(`[Experience]: ${experience || 'Not specified'}`);
-    console.log(`[Skills Count]: ${skillRequirements.length}`);
-    console.log(`[Skills]: ${skillRequirements.map(s => `${s.skillName} (Level ${s.targetProficiency})`).join(', ')}`);
-    console.log(`\n[Full Prompt Sent to Gemini]:`);
-    console.log(`${'- '.repeat(40)}`);
-    console.log(prompt);
-    console.log(`${'- '.repeat(40)}`);
-    console.log(`[Prompt Length]: ${prompt.length} characters`);
-    console.log(`${'='.repeat(80)}\n`);
-    
-    // Log request to database
-    dbLogId = await geminiDbLogger.logRequest({
-      userId,
-      sessionId,
-      endpoint: "generateCase",
-      prompt,
-      jobTitle,
-      company,
-      skills: skillRequirements.map(s => `${s.skillName} (Level ${s.targetProficiency})`),
-<<<<<<< HEAD
-      modelUsed: "gemini-2.0-flash",
-=======
-      modelUsed: "gemini-flash-latest",
->>>>>>> 8915d188
-      metadata: {
-        experience: experience || 'Not specified',
-        skillDetails: skillRequirements,
-      },
-    });
-
-    // Store log in memory
-    geminiLogStore.addLog({
-      type: 'REQUEST',
-      userId,
-      sessionId,
-      jobTitle,
-      company: company || undefined,
-      skills: skillRequirements.map(s => `${s.skillName} (Level ${s.targetProficiency})`),
-      prompt,
-      promptLength: prompt.length,
-      metadata: {
-        experience: experience || 'Not specified',
-        skillDetails: skillRequirements,
-      },
-    });
-
-    console.log(`[Gemini] Generating case for ${jobTitle} with ${skillRequirements.length} skills`);
-    const startTime = Date.now();
-
-<<<<<<< HEAD
-    const model = genAI.getGenerativeModel({
-      model: "gemini-2.0-flash",
-      generationConfig: {
-=======
-    const response = await ai.models.generateContent({
-      model: "gemini-flash-latest",
-      contents: [{ role: "user", parts: [{ text: prompt }] }],
-      config: {
->>>>>>> 8915d188
-        responseMimeType: "application/json",
-        temperature: 0.3,
-        maxOutputTokens: 4000,
-      },
-    });
-    const response = await model.generateContent(prompt);
-
-    // Parse response
-    let responseText: string | undefined;
-
-    // Try response.text() method first (standard API)
-    if ((response as any).text) {
-      responseText = typeof (response as any).text === 'function' ? (response as any).text() : (response as any).text;
-    }
-    // Try response.response.text() (nested response)
-    if (!responseText && (response as any).response?.text) {
-      responseText = typeof (response as any).response.text === 'function' ? (response as any).response.text() : (response as any).response.text;
-    }
-    // Try candidates path as fallback
-    if (!responseText && (response as any).response?.candidates?.[0]?.content?.parts?.[0]?.text) {
-      responseText = (response as any).response.candidates[0].content.parts[0].text;
-    }
-    // Try direct candidates path
-    if (!responseText && (response as any).candidates?.[0]?.content?.parts?.[0]?.text) {
-      responseText = (response as any).candidates[0].content.parts[0].text;
-    }
-
-    if (!responseText) {
-      throw new Error("Empty response from Gemini API");
-    }
-
-    const parsedCase = JSON.parse(responseText);
-
-    const responseTime = Date.now() - startTime;
-
-    // Log the response from Gemini
-    console.log(`\n[Gemini Response Received]:`);
-    console.log(`${'- '.repeat(40)}`);
-    console.log(JSON.stringify(parsedCase, null, 2));
-    console.log(`${'- '.repeat(40)}`);
-    console.log(`[Response Summary]:`);
-    console.log(`  - Case Title: ${parsedCase.title}`);
-    console.log(`  - Context Length: ${parsedCase.context?.length || 0} characters`);
-    console.log(`  - Questions Count: ${parsedCase.questions?.length || 0}`);
-
-    if (parsedCase.questions) {
-      parsedCase.questions.forEach((q: any, idx: number) => {
-        console.log(`  - Question ${idx + 1}: Evaluates ${q.evaluatesSkills?.length || 0} skills, ${q.followUps?.length || 0} follow-ups`);
-      });
-    }
-    
-    // Log successful response to database
-    if (dbLogId) {
-      await geminiDbLogger.logResponse({
-        logId: dbLogId,
-        response: parsedCase,
-        responseTime,
-        success: true,
-      });
-    }
-
-    // Store response log
-    geminiLogStore.addLog({
-      type: 'RESPONSE',
-      userId,
-      sessionId,
-      jobTitle,
-      company: company || undefined,
-      skills: skillRequirements.map(s => `${s.skillName} (Level ${s.targetProficiency})`),
-      response: parsedCase,
-      responseTime,
-      metadata: {
-        caseTitle: parsedCase.title,
-        questionsCount: parsedCase.questions?.length || 0,
-        contextLength: parsedCase.context?.length || 0,
-      },
-    });
-
-    // Map skill names to IDs in the evaluatesSkills arrays
-    if (parsedCase.questions) {
-      parsedCase.questions = parsedCase.questions.map((q: any) => {
-        // Convert skill names in evaluatesSkills to skill IDs
-        if (q.evaluatesSkills && Array.isArray(q.evaluatesSkills)) {
-          q.evaluatesSkills = q.evaluatesSkills.map((skillRef: string) => {
-            // Find matching skill by name (case-insensitive)
-            const matchingSkill = skillRequirements.find(
-              sr => sr.skillName.toLowerCase() === skillRef.toLowerCase() ||
-                    sr.skillId === skillRef
-            );
-            return matchingSkill ? matchingSkill.skillId : skillRef;
-          });
-        }
-        return q;
-      });
-    }
-
-    console.log(`[Gemini] Successfully generated case with ${parsedCase.questions?.length || 0} questions`);
-    console.log(`${'='.repeat(80)}\n`);
-
-    return parsedCase;
-  } catch (error) {
-    console.error(`\n${'='.repeat(80)}`);
-    console.error('[Gemini Case Generation ERROR]');
-    console.error(`${'='.repeat(80)}`);
-    console.error('[Error Details]:', error);
-    console.error(`[Job Title]: ${jobTitle}`);
-    console.error(`[Company]: ${company || 'Not specified'}`);
-    console.error(`[Skills]: ${skillRequirements.map(s => `${s.skillName} (Level ${s.targetProficiency})`).join(', ')}`);
-    console.error(`${'='.repeat(80)}\n`);
-    
-    // Log error to database
-    if (dbLogId) {
-      await geminiDbLogger.logResponse({
-        logId: dbLogId,
-        responseTime: Date.now() - startTime,
-        success: false,
-        errorMessage: error instanceof Error ? error.message : String(error),
-      });
-    }
-
-    // Store error log
-    geminiLogStore.addLog({
-      type: 'ERROR',
-      userId,
-      sessionId,
-      jobTitle,
-      company: company || undefined,
-      skills: skillRequirements.map(s => `${s.skillName} (Level ${s.targetProficiency})`),
-      error: error instanceof Error ? error.message : String(error),
-      metadata: {
-        errorStack: error instanceof Error ? error.stack : undefined,
-        skillDetails: skillRequirements,
-      },
-    });
-
-    // Return a fallback case structure
-    return {
-      title: `${jobTitle} Technical Assessment`,
-      context: `You are being evaluated for a ${jobTitle} position${company ? ` at ${company}` : ''}. This assessment will test your proficiency in ${skillRequirements.map(s => s.skillName).join(', ')}.`,
-      questions: skillRequirements.slice(0, 3).map((skill) => ({
-        questionText: `Demonstrate your ${skill.skillName} skills by solving a relevant problem.`,
-        questionContext: null,
-        evaluatesSkills: [skill.skillId],
-        followUps: [
-          "Can you explain your approach?",
-          "What alternatives did you consider?",
-          "How would you optimize this solution?"
-        ]
-      }))
-    };
-  }
-}
-
-/**
  * Get default focus areas based on selected role
  */
 function getDefaultFocusAreasForRole(role: string): string[] {
   const roleKeywords = role.toLowerCase();
-  
+
   if (roleKeywords.includes('data analyst')) {
     return ['Data Analysis', 'SQL', 'Statistics', 'Data Visualization'];
   } else if (roleKeywords.includes('machine learning') || roleKeywords.includes('ml')) {
@@ -672,16 +77,9 @@
 
 Return 5-8 most relevant focus areas.`;
 
-<<<<<<< HEAD
     const model = genAI.getGenerativeModel({
       model: "gemini-2.0-flash",
       generationConfig: {
-=======
-    const response = await ai.models.generateContent({
-      model: "gemini-flash-latest",
-      contents: prompt,
-      config: {
->>>>>>> 8915d188
         responseMimeType: "application/json",
         responseSchema: {
           type: SchemaType.OBJECT,
@@ -700,7 +98,7 @@
       },
     });
     const response = await model.generateContent(prompt);
-    
+
     let responseText: string | undefined;
 
     // Try response.text() method first (standard API)
@@ -719,9 +117,11 @@
     if (!responseText && (response as any).candidates?.[0]?.content?.parts?.[0]?.text) {
       responseText = (response as any).candidates[0].content.parts[0].text;
     }
+
     if (!responseText) {
       throw new Error("Empty response from Gemini API");
     }
+
     const parsedData: unknown = JSON.parse(responseText);
     return (parsedData as { focusAreas?: string[] }).focusAreas ?? [];
   } catch (error) {
